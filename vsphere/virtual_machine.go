package vsphere

import (
	"log"

	"github.com/vmware/govmomi"
	"github.com/vmware/govmomi/find"
	"github.com/vmware/govmomi/object"
	"github.com/vmware/govmomi/vim25/mo"
	"github.com/vmware/govmomi/vim25/types"
	"golang.org/x/net/context"
)

const (
	defaultTimeZone = "Etc/UTC"
	defaultDomain   = "vsphere.local"
)

type networkInterface struct {
	deviceName string
	label      string
	ipAddress  string
	subnetMask string
}

type additionalHardDisk struct {
	size      int
	datastore string
	iops      int
}

type virtualMachine struct {
	name               string
	datacenter         string
	cluster            string
	resourcePool       string
	datastore          string
	vcpu               int
	memoryMb           int64
	template           string
	networkInterfaces  []networkInterface
	addtionalHardDisks []additionalHardDisk
	gateway            string
	domain             string
	timeZone           string
	dnsSuffixes        []string
	dnsServers         []string
}

func (vm *virtualMachine) deployVirtualMachine(c *govmomi.Client) error {
	if len(vm.dnsServers) == 0 {
		vm.dnsServers = []string{
			"8.8.8.8",
			"8.8.4.4",
		}
	}

	if len(vm.dnsSuffixes) == 0 {
		vm.dnsSuffixes = []string{
			defaultDomain,
		}
	}

	if vm.domain == "" {
		vm.domain = defaultDomain
	}

	if vm.timeZone == "" {
		vm.timeZone = defaultTimeZone
	}

	finder := find.NewFinder(c.Client, true)
	dc, err := getDatacenter(finder, vm.datacenter)
	if err != nil {
		return err
	}

	finder = finder.SetDatacenter(dc)
	dcFolders, err := dc.Folders(context.TODO())
	if err != nil {
		return err
	}

	vmFolder := dcFolders.VmFolder
<<<<<<< HEAD
	template, err := getVirtualMachine(c, vmFolder, vm.template)
=======
	template, err := finder.VirtualMachine(context.TODO(), vm.Template)
>>>>>>> 11c337e3
	if err != nil {
		return err
	}
	log.Printf("[DEBUG] template: %#v", template)

	resourcePool, err := getResourcePool(finder, vm.resourcePool, vm.cluster)
	if err != nil {
		return err
	}
	log.Printf("[DEBUG] resource pool: %#v", resourcePool)

	datastore, err := getDatastore(c, finder, dcFolders, template, resourcePool, vm.datastore)
	if err != nil {
		return err
	}
	log.Printf("[DEBUG] datastore: %#v", datastore)

	relocateSpec, err := getVMRelocateSpec(resourcePool, datastore, template)
	if err != nil {
		return err
	}
	log.Printf("[DEBUG] relocate spec: %v", relocateSpec)

	// network
	networkDevices := []types.BaseVirtualDeviceConfigSpec{}
	networkConfigs := []types.CustomizationAdapterMapping{}
	for _, network := range vm.networkInterfaces {
		// network device
		device, err := networkDevice(finder, network.label)
		if err != nil {
			return err
		}
		networkDevices = append(networkDevices, device)

		var ipSetting types.CustomizationIPSettings
		if network.ipAddress == "" {
			ipSetting = types.CustomizationIPSettings{
				Ip: &types.CustomizationDhcpIpGenerator{},
			}
		} else {
			ipSetting = types.CustomizationIPSettings{
				Gateway: []string{
					vm.gateway,
				},
				Ip: &types.CustomizationFixedIp{
					IpAddress: network.ipAddress,
				},
				SubnetMask: network.subnetMask,
			}
		}

		// network config
		config := types.CustomizationAdapterMapping{
			Adapter: ipSetting,
		}
		networkConfigs = append(networkConfigs, config)
	}
	log.Printf("[DEBUG] network configs: %v", networkConfigs[0].Adapter)

	// make config spec
	configSpec := types.VirtualMachineConfigSpec{
		NumCPUs:           vm.vcpu,
		NumCoresPerSocket: 1,
		MemoryMB:          vm.memoryMb,
		DeviceChange:      networkDevices,
	}
	log.Printf("[DEBUG] virtual machine config spec: %v", configSpec)

	// make custom spec
	customSpec := createCustomizationSpec(vm.name, vm.domain, vm.timeZone, vm.dnsSuffixes, vm.dnsServers, networkConfigs)
	log.Printf("[DEBUG] custom spec: %v", customSpec)

	// make vm clone spec
	cloneSpec := types.VirtualMachineCloneSpec{
		Location:      relocateSpec,
		Template:      false,
		Config:        &configSpec,
		Customization: &customSpec,
		PowerOn:       true,
	}
	log.Printf("[DEBUG] clone spec: %v", cloneSpec)

	task, err := template.Clone(context.TODO(), vmFolder, vm.name, cloneSpec)
	if err != nil {
		return err
	}

	err = task.Wait(context.TODO())
	if err != nil {
		return err
	}

<<<<<<< HEAD
	newVM, err := getVirtualMachine(c, vmFolder, vm.name)
=======
	newVM, err := finder.VirtualMachine(context.TODO(), vm.Name)
>>>>>>> 11c337e3
	if err != nil {
		return err
	}
	log.Printf("[DEBUG] new vm: %v", newVM)

	ip, err := newVM.WaitForIP(context.TODO())
	if err != nil {
		return err
	}
	log.Printf("[DEBUG] ip address: %v", ip)

	return nil
}

func findDatastoreForClone(c *govmomi.Client, storagePod *object.Folder, template *object.VirtualMachine, vmFolder *object.Folder, resourcePool *object.ResourcePool) (*object.Datastore, error) {

	templateRef := template.Reference()
	vmFolderRef := vmFolder.Reference()
	resourcePoolRef := resourcePool.Reference()
	storagePodRef := storagePod.Reference()

	var o mo.VirtualMachine
	err := template.Properties(context.TODO(), templateRef, []string{"datastore"}, &o)
	if err != nil {
		return nil, err
	}
	templateDatastore := object.NewDatastore(c.Client, o.Datastore[0])
	log.Printf("[DEBUG] %#v\n", templateDatastore)

	devices, err := template.Device(context.TODO())
	if err != nil {
		return nil, err
	}

	var key int
	for _, d := range devices.SelectByType((*types.VirtualDisk)(nil)) {
		key = d.GetVirtualDevice().Key
		log.Printf("[DEBUG] %#v\n", d.GetVirtualDevice())
	}

	sps := types.StoragePlacementSpec{
		Type: "clone",
		Vm:   &templateRef,
		PodSelectionSpec: types.StorageDrsPodSelectionSpec{
			StoragePod: &storagePodRef,
		},
		CloneSpec: &types.VirtualMachineCloneSpec{
			Location: types.VirtualMachineRelocateSpec{
				Disk: []types.VirtualMachineRelocateSpecDiskLocator{
					types.VirtualMachineRelocateSpecDiskLocator{
						Datastore:       templateDatastore.Reference(),
						DiskBackingInfo: &types.VirtualDiskFlatVer2BackingInfo{},
						DiskId:          key,
					},
				},
				Pool: &resourcePoolRef,
			},
			PowerOn:  false,
			Template: false,
		},
		CloneName: "dummy",
		Folder:    &vmFolderRef,
	}
	log.Printf("[DEBUG] findDatastoreForClone: StoragePlacementSpec: %v", sps)

	srm := object.NewStorageResourceManager(c.Client)
	result, err := srm.RecommendDatastores(context.TODO(), sps)
	if err != nil {
		return nil, err
	}
	log.Printf("[DEBUG] findDatastoreForClone: result: %v", result)
	spa := result.Recommendations[0].Action[0].(*types.StoragePlacementAction)
	datastore := object.NewDatastore(c.Client, spa.Destination)

	return datastore, nil
}

// getDatastore gets Datastore object.
func getDatastore(c *govmomi.Client, finder *find.Finder, f *object.DatacenterFolders, template *object.VirtualMachine, resourcePool *object.ResourcePool, name string) (*object.Datastore, error) {
	if name == "" {
		datastore, err := finder.DefaultDatastore(context.TODO())
		if err != nil {
			return nil, err
		}
		log.Printf("[DEBUG] getDatastore: datastore: %#v", datastore)
		return datastore, nil
	} else {
		var datastore *object.Datastore
		s := object.NewSearchIndex(c.Client)
		ref, err := s.FindChild(context.TODO(), f.DatastoreFolder, name)
		if err != nil {
			return nil, err
		}
		log.Printf("[DEBUG] getDatastore: reference: %#v", ref)

		mor := ref.Reference()
		if mor.Type == "StoragePod" {
			s := object.NewFolder(c.Client, mor)
			datastore, err = findDatastoreForClone(c, s, template, f.VmFolder, resourcePool)
			if err != nil {
				return nil, err
			}
		} else {
			datastore = object.NewDatastore(c.Client, mor)
		}
		log.Printf("[DEBUG] getDatastore: datastore: %#v", datastore)
		return datastore, nil
	}
}

func networkDevice(f *find.Finder, label string) (*types.VirtualDeviceConfigSpec, error) {
	network, err := f.NetworkList(context.TODO(), "*"+label)
	if err != nil {
		return nil, err
	}
	backing, err := network[0].EthernetCardBackingInfo(context.TODO())
	if err != nil {
		return nil, err
	}

	d := types.VirtualDeviceConfigSpec{
		Operation: types.VirtualDeviceConfigSpecOperationAdd,
		Device: &types.VirtualVmxnet3{
			types.VirtualVmxnet{
				types.VirtualEthernetCard{
					VirtualDevice: types.VirtualDevice{
						Key:     -1,
						Backing: backing,
					},
					AddressType: string(types.VirtualEthernetCardMacTypeGenerated),
				},
			},
		},
	}
	return &d, nil
}

// getDatacenter gets Datacenter object.
func getDatacenter(f *find.Finder, name string) (*object.Datacenter, error) {
	if name != "" {
		dc, err := f.Datacenter(context.TODO(), name)
		if err != nil {
			return nil, err
		}
		return dc, nil
	} else {
		dc, err := f.DefaultDatacenter(context.TODO())
		if err != nil {
			return nil, err
		}
		return dc, nil
	}
}

// getResourcePool finds ResourcePool object
func getResourcePool(f *find.Finder, name, cluster string) (*object.ResourcePool, error) {
	if name == "" {
		if cluster == "" {
			resourcePool, err := f.DefaultResourcePool(context.TODO())
			if err != nil {
				return nil, err
			}
			return resourcePool, nil
		} else {
			resourcePool, err := f.ResourcePool(context.TODO(), "*"+cluster+"/Resources")
			if err != nil {
				return nil, err
			}
			return resourcePool, nil
		}
	} else {
		resourcePool, err := f.ResourcePool(context.TODO(), name)
		if err != nil {
			return nil, err
		}
		return resourcePool, nil
	}
}

func getVMRelocateSpec(rp *object.ResourcePool, ds *object.Datastore, vm *object.VirtualMachine) (types.VirtualMachineRelocateSpec, error) {
	var key int

	devices, err := vm.Device(context.TODO())
	if err != nil {
		return types.VirtualMachineRelocateSpec{}, err
	}
	for _, d := range devices {
		if devices.Type(d) == "disk" {
			key = d.GetVirtualDevice().Key
		}
	}

	rpr := rp.Reference()
	dsr := ds.Reference()
	return types.VirtualMachineRelocateSpec{
		Datastore: &dsr,
		Pool:      &rpr,
		Disk: []types.VirtualMachineRelocateSpecDiskLocator{
			types.VirtualMachineRelocateSpecDiskLocator{
				Datastore: dsr,
				DiskBackingInfo: &types.VirtualDiskFlatVer2BackingInfo{
					DiskMode:        "persistent",
					ThinProvisioned: types.NewBool(false),
					EagerlyScrub:    types.NewBool(true),
				},
				DiskId: key,
			},
		},
	}, nil
}

// createCustomizationSpec creates the CustomizationSpec object.
func createCustomizationSpec(name, domain, tz string, suffixes, servers []string, nics []types.CustomizationAdapterMapping) types.CustomizationSpec {
	return types.CustomizationSpec{
		Identity: &types.CustomizationLinuxPrep{
			HostName: &types.CustomizationFixedName{
				Name: name,
			},
			Domain:     domain,
			TimeZone:   tz,
			HwClockUTC: types.NewBool(true),
		},
		GlobalIPSettings: types.CustomizationGlobalIPSettings{
			DnsSuffixList: suffixes,
			DnsServerList: servers,
		},
		NicSettingMap: nics,
	}
}<|MERGE_RESOLUTION|>--- conflicted
+++ resolved
@@ -26,7 +26,7 @@
 type additionalHardDisk struct {
 	size      int
 	datastore string
-	iops      int
+	iopsLimit int
 }
 
 type virtualMachine struct {
@@ -82,11 +82,7 @@
 	}
 
 	vmFolder := dcFolders.VmFolder
-<<<<<<< HEAD
-	template, err := getVirtualMachine(c, vmFolder, vm.template)
-=======
-	template, err := finder.VirtualMachine(context.TODO(), vm.Template)
->>>>>>> 11c337e3
+	template, err := finder.VirtualMachine(context.TODO(), vm.template)
 	if err != nil {
 		return err
 	}
@@ -179,11 +175,7 @@
 		return err
 	}
 
-<<<<<<< HEAD
-	newVM, err := getVirtualMachine(c, vmFolder, vm.name)
-=======
-	newVM, err := finder.VirtualMachine(context.TODO(), vm.Name)
->>>>>>> 11c337e3
+	newVM, err := finder.VirtualMachine(context.TODO(), vm.name)
 	if err != nil {
 		return err
 	}
